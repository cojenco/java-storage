--- conflicted
+++ resolved
@@ -296,23 +296,16 @@
   @Test
   public void testLifecycleRules() {
     Rule deleteLifecycleRule =
-<<<<<<< HEAD
         Conversions.apiary()
             .lifecycleRule()
             .encode(
                 new LifecycleRule(
                     LifecycleAction.newDeleteAction(),
-                    LifecycleCondition.newBuilder().setAge(10).build()));
-=======
-        new LifecycleRule(
-                LifecycleAction.newDeleteAction(),
-                LifecycleCondition.newBuilder()
-                    .setAge(10)
-                    .setMatchesPrefix(Arrays.asList("abc", "ijk"))
-                    .setMatchesSuffix(Arrays.asList("xyz"))
-                    .build())
-            .toPb();
->>>>>>> c8540e78
+                    LifecycleCondition.newBuilder()
+                        .setAge(10)
+                        .setMatchesPrefix(Arrays.asList("abc", "ijk"))
+                        .setMatchesSuffix(Arrays.asList("xyz"))
+                        .build()));
 
     assertEquals(
         LifecycleRule.DeleteLifecycleAction.TYPE, deleteLifecycleRule.getAction().getType());
@@ -323,7 +316,7 @@
     assertEquals(1, deleteLifecycleRule.getCondition().getMatchesSuffix().size());
     assertEquals("xyz", deleteLifecycleRule.getCondition().getMatchesSuffix().get(0));
 
-    LifecycleRule lcr = LifecycleRule.fromPb(deleteLifecycleRule);
+    LifecycleRule lcr = Conversions.apiary().lifecycleRule().decode(deleteLifecycleRule);
     assertEquals(LifecycleRule.DeleteLifecycleAction.TYPE, lcr.getAction().getActionType());
     assertEquals(10, lcr.getCondition().getAge().intValue());
     assertEquals(2, lcr.getCondition().getMatchesPrefix().size());
@@ -332,9 +325,7 @@
     assertEquals(1, lcr.getCondition().getMatchesSuffix().size());
     assertEquals("xyz", lcr.getCondition().getMatchesSuffix().get(0));
 
-    assertTrue(
-        Conversions.apiary().lifecycleRule().decode(deleteLifecycleRule).getAction()
-            instanceof DeleteLifecycleAction);
+    assertTrue(lcr.getAction() instanceof DeleteLifecycleAction);
 
     Rule setStorageClassLifecycleRule =
         Conversions.apiary()
