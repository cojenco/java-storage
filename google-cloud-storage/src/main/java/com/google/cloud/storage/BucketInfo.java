--- conflicted
+++ resolved
@@ -337,17 +337,19 @@
 
     @Override
     public boolean equals(Object o) {
-      if (this == o) return true;
-      if (o == null || getClass() != o.getClass()) {
+      if (this == o) {
+        return true;
+      }
+      if (!(o instanceof CustomPlacementConfig)) {
         return false;
       }
-      CustomPlacementConfig other = (CustomPlacementConfig) o;
-      return Objects.equals(toPb(), other.toPb());
+      CustomPlacementConfig that = (CustomPlacementConfig) o;
+      return Objects.equals(dataLocations, that.dataLocations);
     }
 
     @Override
     public int hashCode() {
-      return Objects.hashCode(dataLocations);
+      return Objects.hash(dataLocations);
     }
 
     public static Builder newBuilder() {
@@ -362,19 +364,6 @@
 
     public List<String> getDataLocations() {
       return dataLocations;
-    }
-
-    Bucket.CustomPlacementConfig toPb() {
-      Bucket.CustomPlacementConfig customPlacementConfig = null;
-      if (dataLocations != null) {
-        customPlacementConfig = new Bucket.CustomPlacementConfig();
-        customPlacementConfig.setDataLocations(dataLocations);
-      }
-      return customPlacementConfig;
-    }
-
-    static CustomPlacementConfig fromPb(Bucket.CustomPlacementConfig customPlacementConfig) {
-      return newBuilder().setDataLocations(customPlacementConfig.getDataLocations()).build();
     }
 
     private CustomPlacementConfig(Builder builder) {
@@ -2259,169 +2248,12 @@
         .toString();
   }
 
-<<<<<<< HEAD
   /**
    * Attach this instance to an instance of {@link Storage} thereby allowing RPCs to be performed
    * using the methods from the resulting {@link Bucket}
    */
   Bucket asBucket(Storage storage) {
     return new Bucket(storage, new BucketInfo.BuilderImpl(this));
-=======
-  com.google.api.services.storage.model.Bucket toPb() {
-    com.google.api.services.storage.model.Bucket bucketPb =
-        new com.google.api.services.storage.model.Bucket();
-    bucketPb.setId(generatedId);
-    bucketPb.setName(name);
-    bucketPb.setEtag(etag);
-    if (createTime != null) {
-      bucketPb.setTimeCreated(new DateTime(createTime));
-    }
-    if (updateTime != null) {
-      bucketPb.setUpdated(new DateTime(updateTime));
-    }
-    if (metageneration != null) {
-      bucketPb.setMetageneration(metageneration);
-    }
-    if (location != null) {
-      bucketPb.setLocation(location);
-    }
-    if (locationType != null) {
-      bucketPb.setLocationType(locationType);
-    }
-    if (rpo != null) {
-      bucketPb.setRpo(rpo.toString());
-    }
-    if (storageClass != null) {
-      bucketPb.setStorageClass(storageClass.toString());
-    }
-    if (cors != null) {
-      bucketPb.setCors(transform(cors, Cors.TO_PB_FUNCTION));
-    }
-    if (acl != null) {
-      bucketPb.setAcl(
-          transform(
-              acl,
-              new Function<Acl, BucketAccessControl>() {
-                @Override
-                public BucketAccessControl apply(Acl acl) {
-                  return acl.toBucketPb();
-                }
-              }));
-    }
-    if (defaultAcl != null) {
-      bucketPb.setDefaultObjectAcl(
-          transform(
-              defaultAcl,
-              new Function<Acl, ObjectAccessControl>() {
-                @Override
-                public ObjectAccessControl apply(Acl acl) {
-                  return acl.toObjectPb();
-                }
-              }));
-    }
-    if (owner != null) {
-      bucketPb.setOwner(new Owner().setEntity(owner.toPb()));
-    }
-    bucketPb.setSelfLink(selfLink);
-    if (versioningEnabled != null) {
-      bucketPb.setVersioning(new Versioning().setEnabled(versioningEnabled));
-    }
-    if (requesterPays != null) {
-      Bucket.Billing billing = new Bucket.Billing();
-      billing.setRequesterPays(requesterPays);
-      bucketPb.setBilling(billing);
-    }
-    if (indexPage != null || notFoundPage != null) {
-      Website website = new Website();
-      website.setMainPageSuffix(indexPage);
-      website.setNotFoundPage(notFoundPage);
-      bucketPb.setWebsite(website);
-    }
-
-    if (deleteRules != null || lifecycleRules != null) {
-      Lifecycle lifecycle = new Lifecycle();
-
-      // Here we determine if we need to "clear" any defined Lifecycle rules by explicitly setting
-      // the Rule list of lifecycle to the empty list.
-      // In order for us to clear the rules, one of the three following must be true:
-      //   1. deleteRules is null while lifecycleRules is non-null and empty
-      //   2. lifecycleRules is null while deleteRules is non-null and empty
-      //   3. lifecycleRules is non-null and empty while deleteRules is non-null and empty
-      // If none of the above three is true, we will interpret as the Lifecycle rules being
-      // updated to the defined set of DeleteRule and LifecycleRule.
-      if ((deleteRules == null && lifecycleRules.isEmpty())
-          || (lifecycleRules == null && deleteRules.isEmpty())
-          || (deleteRules != null && deleteRules.isEmpty() && lifecycleRules.isEmpty())) {
-        lifecycle.setRule(Collections.<Rule>emptyList());
-      } else {
-        Set<Rule> rules = new HashSet<>();
-        if (deleteRules != null) {
-          rules.addAll(
-              transform(
-                  deleteRules,
-                  new Function<DeleteRule, Rule>() {
-                    @Override
-                    public Rule apply(DeleteRule deleteRule) {
-                      return deleteRule.toPb();
-                    }
-                  }));
-        }
-        if (lifecycleRules != null) {
-          rules.addAll(
-              transform(
-                  lifecycleRules,
-                  new Function<LifecycleRule, Rule>() {
-                    @Override
-                    public Rule apply(LifecycleRule lifecycleRule) {
-                      return lifecycleRule.toPb();
-                    }
-                  }));
-        }
-
-        if (!rules.isEmpty()) {
-          lifecycle.setRule(ImmutableList.copyOf(rules));
-        }
-      }
-
-      bucketPb.setLifecycle(lifecycle);
-    }
-
-    if (labels != null) {
-      bucketPb.setLabels(labels);
-    }
-    if (defaultKmsKeyName != null) {
-      bucketPb.setEncryption(new Encryption().setDefaultKmsKeyName(defaultKmsKeyName));
-    }
-    if (defaultEventBasedHold != null) {
-      bucketPb.setDefaultEventBasedHold(defaultEventBasedHold);
-    }
-    if (retentionPeriod != null) {
-      if (Data.isNull(retentionPeriod)) {
-        bucketPb.setRetentionPolicy(
-            Data.<Bucket.RetentionPolicy>nullOf(Bucket.RetentionPolicy.class));
-      } else {
-        Bucket.RetentionPolicy retentionPolicy = new Bucket.RetentionPolicy();
-        retentionPolicy.setRetentionPeriod(retentionPeriod);
-        if (retentionEffectiveTime != null) {
-          retentionPolicy.setEffectiveTime(new DateTime(retentionEffectiveTime));
-        }
-        if (retentionPolicyIsLocked != null) {
-          retentionPolicy.setIsLocked(retentionPolicyIsLocked);
-        }
-        bucketPb.setRetentionPolicy(retentionPolicy);
-      }
-    }
-    if (iamConfiguration != null) {
-      bucketPb.setIamConfiguration(iamConfiguration.toPb());
-    }
-    if (logging != null) {
-      bucketPb.setLogging(logging.toPb());
-    }
-    if (customPlacementConfig != null) {
-      bucketPb.setCustomPlacementConfig(customPlacementConfig.toPb());
-    }
-    return bucketPb;
->>>>>>> f8811c65
   }
 
   /** Creates a {@code BucketInfo} object for the provided bucket name. */
@@ -2480,13 +2312,5 @@
     public int hashCode() {
       return Objects.hash(project, bucketName);
     }
-<<<<<<< HEAD
-=======
-    Bucket.CustomPlacementConfig customPlacementConfig = bucketPb.getCustomPlacementConfig();
-    if (customPlacementConfig != null) {
-      builder.setCustomPlacementConfig(CustomPlacementConfig.fromPb(customPlacementConfig));
-    }
-    return builder.build();
->>>>>>> f8811c65
   }
 }